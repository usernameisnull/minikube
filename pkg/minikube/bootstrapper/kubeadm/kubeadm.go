/*
Copyright 2020 The Kubernetes Authors All rights reserved.

Licensed under the Apache License, Version 2.0 (the "License");
you may not use this file except in compliance with the License.
You may obtain a copy of the License at

    http://www.apache.org/licenses/LICENSE-2.0

Unless required by applicable law or agreed to in writing, software
distributed under the License is distributed on an "AS IS" BASIS,
WITHOUT WARRANTIES OR CONDITIONS OF ANY KIND, either express or implied.
See the License for the specific language governing permissions and
limitations under the License.
*/

package kubeadm

import (
	"bytes"
	"context"
	"os/exec"
	"path"
	"sync"

	"fmt"
	"net"

	// WARNING: Do not use path/filepath in this package unless you want bizarre Windows paths

	"strconv"
	"strings"
	"time"

	"github.com/blang/semver"
	"github.com/docker/machine/libmachine"
	"github.com/docker/machine/libmachine/state"
	"github.com/golang/glog"
	"github.com/pkg/errors"
	"k8s.io/client-go/kubernetes"
	kconst "k8s.io/kubernetes/cmd/kubeadm/app/constants"
	"k8s.io/minikube/pkg/drivers/kic"
	"k8s.io/minikube/pkg/kapi"
	"k8s.io/minikube/pkg/minikube/assets"
	"k8s.io/minikube/pkg/minikube/bootstrapper"
	"k8s.io/minikube/pkg/minikube/bootstrapper/bsutil"
	"k8s.io/minikube/pkg/minikube/bootstrapper/bsutil/kverify"
	"k8s.io/minikube/pkg/minikube/bootstrapper/images"
	"k8s.io/minikube/pkg/minikube/command"
	"k8s.io/minikube/pkg/minikube/config"
	"k8s.io/minikube/pkg/minikube/constants"
	"k8s.io/minikube/pkg/minikube/cruntime"
	"k8s.io/minikube/pkg/minikube/driver"
	"k8s.io/minikube/pkg/minikube/machine"
	"k8s.io/minikube/pkg/minikube/out"
	"k8s.io/minikube/pkg/minikube/sysinit"
	"k8s.io/minikube/pkg/minikube/vmpath"
	"k8s.io/minikube/pkg/util"
	"k8s.io/minikube/pkg/util/retry"
	"k8s.io/minikube/pkg/version"
)

// Bootstrapper is a bootstrapper using kubeadm
type Bootstrapper struct {
	c           command.Runner
	k8sClient   *kubernetes.Clientset // kubernetes client used to verify pods inside cluster
	contextName string
}

// NewBootstrapper creates a new kubeadm.Bootstrapper
// TODO(#6891): Remove node as an argument
func NewBootstrapper(api libmachine.API, cc config.ClusterConfig, n config.Node) (*Bootstrapper, error) {
	name := driver.MachineName(cc, n)
	h, err := api.Load(name)
	if err != nil {
		return nil, errors.Wrap(err, "getting api client")
	}
	runner, err := machine.CommandRunner(h)
	if err != nil {
		return nil, errors.Wrap(err, "command runner")
	}
	return &Bootstrapper{c: runner, contextName: cc.Name, k8sClient: nil}, nil
}

// GetAPIServerStatus returns the api-server status
func (k *Bootstrapper) GetAPIServerStatus(hostname string, port int) (string, error) {
	s, err := kverify.APIServerStatus(k.c, hostname, port)
	if err != nil {
		return state.Error.String(), err
	}
	return s.String(), nil
}

// LogCommands returns a map of log type to a command which will display that log.
func (k *Bootstrapper) LogCommands(cfg config.ClusterConfig, o bootstrapper.LogOptions) map[string]string {
	var kubelet strings.Builder
	kubelet.WriteString("sudo journalctl -u kubelet")
	if o.Lines > 0 {
		kubelet.WriteString(fmt.Sprintf(" -n %d", o.Lines))
	}
	if o.Follow {
		kubelet.WriteString(" -f")
	}

	var dmesg strings.Builder
	dmesg.WriteString("sudo dmesg -PH -L=never --level warn,err,crit,alert,emerg")
	if o.Follow {
		dmesg.WriteString(" --follow")
	}
	if o.Lines > 0 {
		dmesg.WriteString(fmt.Sprintf(" | tail -n %d", o.Lines))
	}

	describeNodes := fmt.Sprintf("sudo %s describe nodes --kubeconfig=%s",
		path.Join(vmpath.GuestPersistentDir, "binaries", cfg.KubernetesConfig.KubernetesVersion, "kubectl"),
		path.Join(vmpath.GuestPersistentDir, "kubeconfig"))

	return map[string]string{
		"kubelet":        kubelet.String(),
		"dmesg":          dmesg.String(),
		"describe nodes": describeNodes,
	}
}

// createCompatSymlinks creates compatibility symlinks to transition running services to new directory structures
func (k *Bootstrapper) createCompatSymlinks() error {
	legacyEtcd := "/data/minikube"

	if _, err := k.c.RunCmd(exec.Command("sudo", "test", "-d", legacyEtcd)); err != nil {
		glog.Infof("%s skipping compat symlinks: %v", legacyEtcd, err)
		return nil
	}
	glog.Infof("Found %s, creating compatibility symlinks ...", legacyEtcd)

	c := exec.Command("sudo", "ln", "-s", legacyEtcd, bsutil.EtcdDataDir())
	if rr, err := k.c.RunCmd(c); err != nil {
		return errors.Wrapf(err, "create symlink failed: %s", rr.Command())
	}
	return nil
}

// clearStaleConfigs clears configurations which may have stale IP addresses
func (k *Bootstrapper) clearStaleConfigs(cfg config.ClusterConfig) error {
	cp, err := config.PrimaryControlPlane(&cfg)
	if err != nil {
		return err
	}

	paths := []string{
		"/etc/kubernetes/admin.conf",
		"/etc/kubernetes/kubelet.conf",
		"/etc/kubernetes/controller-manager.conf",
		"/etc/kubernetes/scheduler.conf",
	}

	endpoint := fmt.Sprintf("https://%s", net.JoinHostPort(cp.IP, strconv.Itoa(cp.Port)))
	for _, path := range paths {
		_, err := k.c.RunCmd(exec.Command("sudo", "/bin/bash", "-c", fmt.Sprintf("grep %s %s || sudo rm -f %s", endpoint, path, path)))
		if err != nil {
			return err
		}
	}
	return nil
}

func (k *Bootstrapper) init(cfg config.ClusterConfig) error {
	version, err := util.ParseKubernetesVersion(cfg.KubernetesConfig.KubernetesVersion)
	if err != nil {
		return errors.Wrap(err, "parsing kubernetes version")
	}

	extraFlags := bsutil.CreateFlagsFromExtraArgs(cfg.KubernetesConfig.ExtraOptions)
	r, err := cruntime.New(cruntime.Config{Type: cfg.KubernetesConfig.ContainerRuntime, Runner: k.c})
	if err != nil {
		return err
	}

	ignore := []string{
		fmt.Sprintf("DirAvailable-%s", strings.Replace(vmpath.GuestManifestsDir, "/", "-", -1)),
		fmt.Sprintf("DirAvailable-%s", strings.Replace(vmpath.GuestPersistentDir, "/", "-", -1)),
		fmt.Sprintf("DirAvailable-%s", strings.Replace(bsutil.EtcdDataDir(), "/", "-", -1)),
		"FileAvailable--etc-kubernetes-manifests-kube-scheduler.yaml",
		"FileAvailable--etc-kubernetes-manifests-kube-apiserver.yaml",
		"FileAvailable--etc-kubernetes-manifests-kube-controller-manager.yaml",
		"FileAvailable--etc-kubernetes-manifests-etcd.yaml",
		"Port-10250", // For "none" users who already have a kubelet online
		"Swap",       // For "none" users who have swap configured
		"SystemVerification",
	}
	ignore = append(ignore, bsutil.SkipAdditionalPreflights[r.Name()]...)

	// Allow older kubeadm versions to function with newer Docker releases.
	// For kic on linux example error: "modprobe: FATAL: Module configs not found in directory /lib/modules/5.2.17-1rodete3-amd64"
	if version.LT(semver.MustParse("1.13.0")) || driver.IsKIC(cfg.Driver) {
		glog.Info("ignoring SystemVerification for kubeadm because of either driver or kubernetes version")
		ignore = append(ignore, "SystemVerification")
	}

	if driver.IsKIC(cfg.Driver) { // to bypass this error: /proc/sys/net/bridge/bridge-nf-call-iptables does not exist
		ignore = append(ignore, "FileContent--proc-sys-net-bridge-bridge-nf-call-iptables")

	}

	if err := k.clearStaleConfigs(cfg); err != nil {
		return errors.Wrap(err, "clearing stale configs")
	}

	conf := bsutil.KubeadmYamlPath
	c := exec.Command("/bin/bash", "-c", fmt.Sprintf("%s init --config %s %s --ignore-preflight-errors=%s",
		bsutil.InvokeKubeadm(cfg.KubernetesConfig.KubernetesVersion), conf, extraFlags, strings.Join(ignore, ",")))
	if _, err := k.c.RunCmd(c); err != nil {
		return errors.Wrap(err, "run")
	}

	// this is required for containerd and cri-o runtime. till we close https://github.com/kubernetes/minikube/issues/7428
	if driver.IsKIC(cfg.Driver) && cfg.KubernetesConfig.ContainerRuntime != "docker" {
		if err := k.applyKicOverlay(cfg); err != nil {
			return errors.Wrap(err, "apply kic overlay")
		}
	}

	var wg sync.WaitGroup
	wg.Add(3)

	go func() {
		if err := k.applyNodeLabels(cfg); err != nil {
			glog.Warningf("unable to apply node labels: %v", err)
		}
		wg.Done()
	}()

	go func() {
		if err := bsutil.AdjustResourceLimits(k.c); err != nil {
			glog.Warningf("unable to adjust resource limits: %v", err)
		}
		wg.Done()
	}()

	go func() {
		if err := k.elevateKubeSystemPrivileges(cfg); err != nil {
			glog.Warningf("unable to create cluster role binding, some addons might not work: %v", err)
		}
		wg.Done()
	}()
	wg.Wait()
	return nil
}

// unpause unpauses any Kubernetes backplane components
func (k *Bootstrapper) unpause(cfg config.ClusterConfig) error {

	cr, err := cruntime.New(cruntime.Config{Type: cfg.KubernetesConfig.ContainerRuntime, Runner: k.c})
	if err != nil {
		return err
	}

	ids, err := cr.ListContainers(cruntime.ListOptions{State: cruntime.Paused, Namespaces: []string{"kube-system"}})
	if err != nil {
		return errors.Wrap(err, "list paused")
	}

	if len(ids) > 0 {
		if err := cr.UnpauseContainers(ids); err != nil {
			return err
		}
	}
	return nil
}

// StartCluster starts the cluster
func (k *Bootstrapper) StartCluster(cfg config.ClusterConfig) error {
	start := time.Now()
	glog.Infof("StartCluster: %+v", cfg)
	defer func() {
		glog.Infof("StartCluster complete in %s", time.Since(start))
	}()

	// Before we start, ensure that no paused components are lurking around
	if err := k.unpause(cfg); err != nil {
		glog.Warningf("unpause failed: %v", err)
	}

	if err := bsutil.ExistingConfig(k.c); err == nil {
		glog.Infof("found existing configuration files, will attempt cluster restart")
		rerr := k.restartCluster(cfg)
		if rerr == nil {
			return nil
		}
		out.ErrT(out.Embarrassed, "Unable to restart cluster, will reset it: {{.error}}", out.V{"error": rerr})
		if err := k.DeleteCluster(cfg.KubernetesConfig); err != nil {
			glog.Warningf("delete failed: %v", err)
		}
		// Fall-through to init
	}

	conf := bsutil.KubeadmYamlPath
	if _, err := k.c.RunCmd(exec.Command("sudo", "cp", conf+".new", conf)); err != nil {
		return errors.Wrap(err, "cp")
	}

	err := k.init(cfg)
	if err == nil {
		return nil
	}

	out.ErrT(out.Conflict, "initialization failed, will try again: {{.error}}", out.V{"error": err})
	if err := k.DeleteCluster(cfg.KubernetesConfig); err != nil {
		glog.Warningf("delete failed: %v", err)
	}
	return k.init(cfg)
}

// client sets and returns a Kubernetes client to use to speak to a kubeadm launched apiserver
func (k *Bootstrapper) client(ip string, port int) (*kubernetes.Clientset, error) {
	if k.k8sClient != nil {
		return k.k8sClient, nil
	}

	cc, err := kapi.ClientConfig(k.contextName)
	if err != nil {
		return nil, errors.Wrap(err, "client config")
	}

	endpoint := fmt.Sprintf("https://%s", net.JoinHostPort(ip, strconv.Itoa(port)))
	if cc.Host != endpoint {
		glog.Errorf("Overriding stale ClientConfig host %s with %s", cc.Host, endpoint)
		cc.Host = endpoint
	}
	c, err := kubernetes.NewForConfig(cc)
	if err == nil {
		k.k8sClient = c
	}
	return c, err
}

// WaitForNode blocks until the node appears to be healthy
func (k *Bootstrapper) WaitForNode(cfg config.ClusterConfig, n config.Node, timeout time.Duration) error {
	start := time.Now()

	if !n.ControlPlane {
		glog.Infof("%s is not a control plane, nothing to wait for", n.Name)
		return nil
	}
	if !kverify.ShouldWait(cfg.VerifyComponents) {
		glog.Infof("skip waiting for components based on config.")
		return nil
	}

	cr, err := cruntime.New(cruntime.Config{Type: cfg.KubernetesConfig.ContainerRuntime, Runner: k.c})
	if err != nil {
		return errors.Wrapf(err, "create runtme-manager %s", cfg.KubernetesConfig.ContainerRuntime)
	}

	hostname, _, port, err := driver.ControlPaneEndpoint(&cfg, &n, cfg.Driver)
	if err != nil {
		return errors.Wrap(err, "get control plane endpoint")
	}

	if cfg.VerifyComponents[kverify.APIServerWaitKey] {
		client, err := k.client(hostname, port)
		if err != nil {
			return errors.Wrap(err, "get k8s client")
		}
		if err := kverify.WaitForAPIServerProcess(cr, k, cfg, k.c, start, timeout); err != nil {
			return errors.Wrap(err, "wait for apiserver proc")
		}

		if err := kverify.WaitForHealthyAPIServer(cr, k, cfg, k.c, client, start, hostname, port, timeout); err != nil {
			return errors.Wrap(err, "wait for healthy API server")
		}
	}

	if cfg.VerifyComponents[kverify.SystemPodsWaitKey] {
		client, err := k.client(hostname, port)
		if err != nil {
			return errors.Wrap(err, "get k8s client")
		}
		if err := kverify.WaitForSystemPods(cr, k, cfg, k.c, client, start, timeout); err != nil {
			return errors.Wrap(err, "waiting for system pods")
		}
	}

	if cfg.VerifyComponents[kverify.DefaultSAWaitKey] {
		client, err := k.client(hostname, port)
		if err != nil {
			return errors.Wrap(err, "get k8s client")
		}
		if err := kverify.WaitForDefaultSA(client, timeout); err != nil {
			return errors.Wrap(err, "waiting for default service account")
		}
	}

	if cfg.VerifyComponents[kverify.AppsRunning] {
		client, err := k.client(hostname, port)
		if err != nil {
			return errors.Wrap(err, "get k8s client")
		}
		if err := kverify.WaitForAppsRunning(client, kverify.AppsRunningList, timeout); err != nil {
			return errors.Wrap(err, "waiting for apps_running")
		}
	}

	glog.Infof("duration metric: took %s to wait for : %+v ...", time.Since(start), cfg.VerifyComponents)
	return nil
}

// needsReset returns whether or not the cluster needs to be reconfigured
func (k *Bootstrapper) needsReset(conf string, hostname string, port int, client *kubernetes.Clientset, version string) bool {
	if rr, err := k.c.RunCmd(exec.Command("sudo", "diff", "-u", conf, conf+".new")); err != nil {
		glog.Infof("needs reset: configs differ:\n%s", rr.Output())
		return true
	}

	st, err := kverify.APIServerStatus(k.c, hostname, port)
	if err != nil {
		glog.Infof("needs reset: apiserver error: %v", err)
		return true
	}

	if st != state.Running {
		glog.Infof("needs reset: apiserver in state %s", st)
		return true
	}

	if err := kverify.ExpectAppsRunning(client, kverify.AppsRunningList); err != nil {
		glog.Infof("needs reset: %v", err)
		return true
	}

	if err := kverify.APIServerVersionMatch(client, version); err != nil {
		glog.Infof("needs reset: %v", err)
		return true
	}

	return false
}

// restartCluster restarts the Kubernetes cluster configured by kubeadm
func (k *Bootstrapper) restartCluster(cfg config.ClusterConfig) error {
	glog.Infof("restartCluster start")

	start := time.Now()
	defer func() {
		glog.Infof("restartCluster took %s", time.Since(start))
	}()

	version, err := util.ParseKubernetesVersion(cfg.KubernetesConfig.KubernetesVersion)
	if err != nil {
		return errors.Wrap(err, "parsing kubernetes version")
	}

	phase := "alpha"
	controlPlane := "controlplane"
	if version.GTE(semver.MustParse("1.13.0")) {
		phase = "init"
		controlPlane = "control-plane"
	}

	if err := k.createCompatSymlinks(); err != nil {
		glog.Errorf("failed to create compat symlinks: %v", err)
	}

	cp, err := config.PrimaryControlPlane(&cfg)
	if err != nil {
		return errors.Wrap(err, "primary control plane")
	}

	hostname, _, port, err := driver.ControlPaneEndpoint(&cfg, &cp, cfg.Driver)
	if err != nil {
		return errors.Wrap(err, "control plane")
	}

	client, err := k.client(hostname, port)
	if err != nil {
		return errors.Wrap(err, "getting k8s client")
	}

	// If the cluster is running, check if we have any work to do.
	conf := bsutil.KubeadmYamlPath
	if !k.needsReset(conf, hostname, port, client, cfg.KubernetesConfig.KubernetesVersion) {
		glog.Infof("Taking a shortcut, as the cluster seems to be properly configured")
		return nil
	}

	if err := k.clearStaleConfigs(cfg); err != nil {
		return errors.Wrap(err, "clearing stale configs")
	}

	if _, err := k.c.RunCmd(exec.Command("sudo", "cp", conf+".new", conf)); err != nil {
		return errors.Wrap(err, "cp")
	}

	baseCmd := fmt.Sprintf("%s %s", bsutil.InvokeKubeadm(cfg.KubernetesConfig.KubernetesVersion), phase)
	cmds := []string{
		fmt.Sprintf("%s phase certs all --config %s", baseCmd, conf),
		fmt.Sprintf("%s phase kubeconfig all --config %s", baseCmd, conf),
		fmt.Sprintf("%s phase %s all --config %s", baseCmd, controlPlane, conf),
		fmt.Sprintf("%s phase etcd local --config %s", baseCmd, conf),
	}

	glog.Infof("resetting cluster from %s", conf)
	// Run commands one at a time so that it is easier to root cause failures.
	for _, c := range cmds {
		_, err := k.c.RunCmd(exec.Command("/bin/bash", "-c", c))
		if err != nil {
			return errors.Wrap(err, "run")
		}
	}

	cr, err := cruntime.New(cruntime.Config{Type: cfg.KubernetesConfig.ContainerRuntime, Runner: k.c})
	if err != nil {
		return errors.Wrap(err, "runtime")
	}

	// We must ensure that the apiserver is healthy before proceeding
	if err := kverify.WaitForAPIServerProcess(cr, k, cfg, k.c, time.Now(), kconst.DefaultControlPlaneTimeout); err != nil {
		return errors.Wrap(err, "apiserver healthz")
	}

	if err := kverify.WaitForHealthyAPIServer(cr, k, cfg, k.c, client, time.Now(), hostname, port, kconst.DefaultControlPlaneTimeout); err != nil {
		return errors.Wrap(err, "apiserver health")
	}

	if err := kverify.WaitForSystemPods(cr, k, cfg, k.c, client, time.Now(), kconst.DefaultControlPlaneTimeout); err != nil {
		return errors.Wrap(err, "system pods")
	}

	// This can fail during upgrades if the old pods have not shut down yet
	addonPhase := func() error {
		_, err := k.c.RunCmd(exec.Command("/bin/bash", "-c", fmt.Sprintf("%s phase addon all --config %s", baseCmd, conf)))
		return err
	}
	if err = retry.Expo(addonPhase, 1*time.Second, 30*time.Second); err != nil {
		glog.Warningf("addon install failed, wil retry: %v", err)
		return errors.Wrap(err, "addons")
	}

	if err := bsutil.AdjustResourceLimits(k.c); err != nil {
		glog.Warningf("unable to adjust resource limits: %v", err)
	}
	return nil
}

// JoinCluster adds a node to an existing cluster
func (k *Bootstrapper) JoinCluster(cc config.ClusterConfig, n config.Node, joinCmd string) error {
	start := time.Now()
	glog.Infof("JoinCluster: %+v", cc)
	defer func() {
		glog.Infof("JoinCluster complete in %s", time.Since(start))
	}()

	// Join the master by specifying its token
	joinCmd = fmt.Sprintf("%s --v=10 --node-name=%s", joinCmd, driver.MachineName(cc, n))
	out, err := k.c.RunCmd(exec.Command("/bin/bash", "-c", joinCmd))
	if err != nil {
		return errors.Wrapf(err, "cmd failed: %s\n%+v\n", joinCmd, out)
	}

	if _, err := k.c.RunCmd(exec.Command("/bin/bash", "-c", "sudo systemctl daemon-reload && sudo systemctl enable kubelet && sudo systemctl start kubelet")); err != nil {
		return errors.Wrap(err, "starting kubelet")
	}

	return nil
}

// GenerateToken creates a token and returns the appropriate kubeadm join command to run
func (k *Bootstrapper) GenerateToken(cc config.ClusterConfig) (string, error) {
	tokenCmd := exec.Command("/bin/bash", "-c", fmt.Sprintf("%s token create --print-join-command --ttl=0", bsutil.InvokeKubeadm(cc.KubernetesConfig.KubernetesVersion)))
	r, err := k.c.RunCmd(tokenCmd)
	if err != nil {
		return "", errors.Wrap(err, "generating bootstrap token")
	}

	joinCmd := r.Stdout.String()
	joinCmd = strings.Replace(joinCmd, "kubeadm", bsutil.InvokeKubeadm(cc.KubernetesConfig.KubernetesVersion), 1)
	joinCmd = fmt.Sprintf("%s --ignore-preflight-errors=all", strings.TrimSpace(joinCmd))

	return joinCmd, nil
}

// DeleteCluster removes the components that were started earlier
func (k *Bootstrapper) DeleteCluster(k8s config.KubernetesConfig) error {
	version, err := util.ParseKubernetesVersion(k8s.KubernetesVersion)
	if err != nil {
		return errors.Wrap(err, "parsing kubernetes version")
	}

	cmd := fmt.Sprintf("%s reset --force", bsutil.InvokeKubeadm(k8s.KubernetesVersion))
	if version.LT(semver.MustParse("1.11.0")) {
		cmd = fmt.Sprintf("%s reset", bsutil.InvokeKubeadm(k8s.KubernetesVersion))
	}

	rr, derr := k.c.RunCmd(exec.Command("/bin/bash", "-c", cmd))
	if derr != nil {
		glog.Warningf("%s: %v", rr.Command(), err)
	}

	if err := sysinit.New(k.c).ForceStop("kubelet"); err != nil {
		glog.Warningf("stop kubelet: %v", err)
	}

	cr, err := cruntime.New(cruntime.Config{Type: k8s.ContainerRuntime, Runner: k.c, Socket: k8s.CRISocket})
	if err != nil {
		return errors.Wrap(err, "runtime")
	}

	containers, err := cr.ListContainers(cruntime.ListOptions{Namespaces: []string{"kube-system"}})
	if err != nil {
		glog.Warningf("unable to list kube-system containers: %v", err)
	}
	if len(containers) > 0 {
		glog.Warningf("found %d kube-system containers to stop", len(containers))
		if err := cr.StopContainers(containers); err != nil {
			glog.Warningf("error stopping containers: %v", err)
		}
	}

	return derr
}

// SetupCerts sets up certificates within the cluster.
func (k *Bootstrapper) SetupCerts(k8s config.KubernetesConfig, n config.Node) error {
	_, err := bootstrapper.SetupCerts(k.c, k8s, n)
	return err
}

// UpdateCluster updates the cluster.
func (k *Bootstrapper) UpdateCluster(cfg config.ClusterConfig) error {
	images, err := images.Kubeadm(cfg.KubernetesConfig.ImageRepository, cfg.KubernetesConfig.KubernetesVersion)
	if err != nil {
		return errors.Wrap(err, "kubeadm images")
	}

	r, err := cruntime.New(cruntime.Config{Type: cfg.KubernetesConfig.ContainerRuntime,
		Runner: k.c, Socket: cfg.KubernetesConfig.CRISocket})
	if err != nil {
		return errors.Wrap(err, "runtime")
	}

	if err := r.Preload(cfg.KubernetesConfig); err != nil {
		glog.Infof("prelaoding failed, will try to load cached images: %v", err)
	}

	if cfg.KubernetesConfig.ShouldLoadCachedImages {
		if err := machine.LoadImages(&cfg, k.c, images, constants.ImageCacheDir); err != nil {
			out.FailureT("Unable to load cached images: {{.error}}", out.V{"error": err})
		}
	}

	// In case of no port assigned, use default
	cp, err := config.PrimaryControlPlane(&cfg)
	if err != nil {
		return errors.Wrap(err, "getting control plane")
	}

	for _, n := range cfg.Nodes {
		err := k.UpdateNode(cfg, n, r, cp)
		if err != nil {
			return errors.Wrap(err, "updating node")
		}
	}

	return nil
}

// UpdateNode updates a node.
<<<<<<< HEAD
func (k *Bootstrapper) UpdateNode(cfg config.ClusterConfig, n config.Node, r cruntime.Manager, cp config.Node) error {
	glog.Infof("UPDATING NODE: %v", n.Name)
=======
func (k *Bootstrapper) UpdateNode(cfg config.ClusterConfig, n config.Node, r cruntime.Manager) error {
	now := time.Now()
	defer func() {
		glog.Infof("reloadKubelet took %s", time.Since(now))
	}()
>>>>>>> 670d8059

	kubeadmCfg, err := bsutil.GenerateKubeadmYAML(cfg, n, r)
	if err != nil {
		return errors.Wrap(err, "generating kubeadm cfg")
	}

	kubeletCfg, err := bsutil.NewKubeletConfig(cfg, n, r)
	if err != nil {
		return errors.Wrap(err, "generating kubelet config")
	}

	kubeletService, err := bsutil.NewKubeletService(cfg.KubernetesConfig)
	if err != nil {
		return errors.Wrap(err, "generating kubelet service")
	}

	glog.Infof("kubelet %s config:\n%+v", kubeletCfg, cfg.KubernetesConfig)

	sm := sysinit.New(k.c)

	if err := bsutil.TransferBinaries(cfg.KubernetesConfig, k.c, sm); err != nil {
		return errors.Wrap(err, "downloading binaries")
	}

	files := []assets.CopyableFile{
		assets.NewMemoryAssetTarget(kubeadmCfg, bsutil.KubeadmYamlPath+".new", "0640"),
		assets.NewMemoryAssetTarget(kubeletCfg, bsutil.KubeletSystemdConfFile+".new", "0644"),
		assets.NewMemoryAssetTarget(kubeletService, bsutil.KubeletServiceFile+".new", "0644"),
	}
	// Copy the default CNI config (k8s.conf), so that kubelet can successfully
	// start a Pod in the case a user hasn't manually installed any CNI plugin
	// and minikube was started with "--extra-config=kubelet.network-plugin=cni".
	if cfg.KubernetesConfig.EnableDefaultCNI {
		files = append(files, assets.NewMemoryAssetTarget([]byte(defaultCNIConfig), bsutil.DefaultCNIConfigPath, "0644"))
	}

	// Installs compatibility shims for non-systemd environments
	kubeletPath := path.Join(vmpath.GuestPersistentDir, "binaries", cfg.KubernetesConfig.KubernetesVersion, "kubectl")
	shims, err := sm.GenerateInitShim("kubelet", kubeletPath, bsutil.KubeletSystemdConfFile)
	if err != nil {
		return errors.Wrap(err, "shim")
	}
	files = append(files, shims...)

	if err := copyFiles(k.c, files); err != nil {
		return errors.Wrap(err, "copy")
	}

<<<<<<< HEAD
	if err := machine.AddHostAlias(k.c, constants.ControlPlaneAlias, net.ParseIP(cp.IP)); err != nil {
		return errors.Wrap(err, "host alias")
	}

	if err := reloadKubelet(k.c); err != nil {
		return err
=======
	if err := startKubeletIfRequired(k.c, sm); err != nil {
		return errors.Wrap(err, "reload")
>>>>>>> 670d8059
	}

	return nil
}

func copyFiles(runner command.Runner, files []assets.CopyableFile) error {
	// Combine mkdir request into a single call to reduce load
	dirs := []string{}
	for _, f := range files {
		dirs = append(dirs, f.GetTargetDir())
	}
	args := append([]string{"mkdir", "-p"}, dirs...)
	if _, err := runner.RunCmd(exec.Command("sudo", args...)); err != nil {
		return errors.Wrap(err, "mkdir")
	}

	for _, f := range files {
		if err := runner.Copy(f); err != nil {
			return errors.Wrapf(err, "copy")
		}
	}
	return nil
}

func startKubeletIfRequired(runner command.Runner, sm sysinit.Manager) error {
	now := time.Now()
	defer func() {
		glog.Infof("reloadKubelet took %s", time.Since(now))
	}()

	svc := bsutil.KubeletServiceFile
	conf := bsutil.KubeletSystemdConfFile

	checkCmd := exec.Command("/bin/bash", "-c", fmt.Sprintf("pgrep kubelet && diff -u %s %s.new && diff -u %s %s.new", svc, svc, conf, conf))
	if _, err := runner.RunCmd(checkCmd); err == nil {
		glog.Infof("kubelet is already running with the right configs")
		return nil
	}

	startCmd := exec.Command("/bin/bash", "-c", fmt.Sprintf("sudo cp %s.new %s && sudo cp %s.new %s", svc, svc, conf, conf))
	if _, err := runner.RunCmd(startCmd); err != nil {
		return errors.Wrap(err, "starting kubelet")
	}

	return sm.Start("kubelet")
}

// applyKicOverlay applies the CNI plugin needed to make kic work
func (k *Bootstrapper) applyKicOverlay(cfg config.ClusterConfig) error {
	// Allow no more than 5 seconds for apply kic overlay
	ctx, cancel := context.WithTimeout(context.Background(), 5*time.Second)
	defer cancel()
	cmd := exec.CommandContext(ctx, "sudo",
		path.Join(vmpath.GuestPersistentDir, "binaries", cfg.KubernetesConfig.KubernetesVersion, "kubectl"), "create", fmt.Sprintf("--kubeconfig=%s", path.Join(vmpath.GuestPersistentDir, "kubeconfig")),
		"-f", "-")
	b := bytes.Buffer{}
	if err := kicCNIConfig.Execute(&b, struct{ ImageName string }{ImageName: kic.OverlayImage}); err != nil {
		return err
	}
	cmd.Stdin = bytes.NewReader(b.Bytes())
	if rr, err := k.c.RunCmd(cmd); err != nil {
		return errors.Wrapf(err, "cmd: %s output: %s", rr.Command(), rr.Output())
	}
	return nil
}

// applyNodeLabels applies minikube labels to all the nodes
func (k *Bootstrapper) applyNodeLabels(cfg config.ClusterConfig) error {
	// time cluster was created. time format is based on ISO 8601 (RFC 3339)
	// converting - and : to _ because of kubernetes label restriction
	createdAtLbl := "minikube.k8s.io/updated_at=" + time.Now().Format("2006_01_02T15_04_05_0700")
	verLbl := "minikube.k8s.io/version=" + version.GetVersion()
	commitLbl := "minikube.k8s.io/commit=" + version.GetGitCommitID()
	nameLbl := "minikube.k8s.io/name=" + cfg.Name

	// Allow no more than 5 seconds for applying labels
	ctx, cancel := context.WithTimeout(context.Background(), 5*time.Second)
	defer cancel()
	// example:
	// sudo /var/lib/minikube/binaries/<version>/kubectl label nodes minikube.k8s.io/version=<version> minikube.k8s.io/commit=aa91f39ffbcf27dcbb93c4ff3f457c54e585cf4a-dirty minikube.k8s.io/name=p1 minikube.k8s.io/updated_at=2020_02_20T12_05_35_0700 --all --overwrite --kubeconfig=/var/lib/minikube/kubeconfig
	cmd := exec.CommandContext(ctx, "sudo",
		path.Join(vmpath.GuestPersistentDir, "binaries", cfg.KubernetesConfig.KubernetesVersion, "kubectl"),
		"label", "nodes", verLbl, commitLbl, nameLbl, createdAtLbl, "--all", "--overwrite",
		fmt.Sprintf("--kubeconfig=%s", path.Join(vmpath.GuestPersistentDir, "kubeconfig")))

	if _, err := k.c.RunCmd(cmd); err != nil {
		return errors.Wrapf(err, "applying node labels")
	}
	return nil
}

// elevateKubeSystemPrivileges gives the kube-system service account cluster admin privileges to work with RBAC.
func (k *Bootstrapper) elevateKubeSystemPrivileges(cfg config.ClusterConfig) error {
	start := time.Now()
	// Allow no more than 5 seconds for creating cluster role bindings
	ctx, cancel := context.WithTimeout(context.Background(), 5*time.Second)
	defer cancel()
	rbacName := "minikube-rbac"
	// kubectl create clusterrolebinding minikube-rbac --clusterrole=cluster-admin --serviceaccount=kube-system:default
	cmd := exec.CommandContext(ctx, "sudo",
		path.Join(vmpath.GuestPersistentDir, "binaries", cfg.KubernetesConfig.KubernetesVersion, "kubectl"),
		"create", "clusterrolebinding", rbacName, "--clusterrole=cluster-admin", "--serviceaccount=kube-system:default",
		fmt.Sprintf("--kubeconfig=%s", path.Join(vmpath.GuestPersistentDir, "kubeconfig")))
	rr, err := k.c.RunCmd(cmd)
	if err != nil {
		// Error from server (AlreadyExists): clusterrolebindings.rbac.authorization.k8s.io "minikube-rbac" already exists
		if strings.Contains(rr.Output(), fmt.Sprintf("Error from server (AlreadyExists)")) {
			glog.Infof("rbac %q already exists not need to re-create.", rbacName)
			return nil
		}
	}
	glog.Infof("duration metric: took %s to wait for elevateKubeSystemPrivileges.", time.Since(start))
	return err
}<|MERGE_RESOLUTION|>--- conflicted
+++ resolved
@@ -647,14 +647,8 @@
 		}
 	}
 
-	// In case of no port assigned, use default
-	cp, err := config.PrimaryControlPlane(&cfg)
-	if err != nil {
-		return errors.Wrap(err, "getting control plane")
-	}
-
 	for _, n := range cfg.Nodes {
-		err := k.UpdateNode(cfg, n, r, cp)
+		err := k.UpdateNode(cfg, n, r)
 		if err != nil {
 			return errors.Wrap(err, "updating node")
 		}
@@ -664,17 +658,7 @@
 }
 
 // UpdateNode updates a node.
-<<<<<<< HEAD
-func (k *Bootstrapper) UpdateNode(cfg config.ClusterConfig, n config.Node, r cruntime.Manager, cp config.Node) error {
-	glog.Infof("UPDATING NODE: %v", n.Name)
-=======
 func (k *Bootstrapper) UpdateNode(cfg config.ClusterConfig, n config.Node, r cruntime.Manager) error {
-	now := time.Now()
-	defer func() {
-		glog.Infof("reloadKubelet took %s", time.Since(now))
-	}()
->>>>>>> 670d8059
-
 	kubeadmCfg, err := bsutil.GenerateKubeadmYAML(cfg, n, r)
 	if err != nil {
 		return errors.Wrap(err, "generating kubeadm cfg")
@@ -722,17 +706,17 @@
 		return errors.Wrap(err, "copy")
 	}
 
-<<<<<<< HEAD
+	cp, err := config.PrimaryControlPlane(&cfg)
+	if err != nil {
+		return errors.Wrap(err, "control plane")
+	}
+
 	if err := machine.AddHostAlias(k.c, constants.ControlPlaneAlias, net.ParseIP(cp.IP)); err != nil {
 		return errors.Wrap(err, "host alias")
 	}
 
-	if err := reloadKubelet(k.c); err != nil {
-		return err
-=======
 	if err := startKubeletIfRequired(k.c, sm); err != nil {
 		return errors.Wrap(err, "reload")
->>>>>>> 670d8059
 	}
 
 	return nil
