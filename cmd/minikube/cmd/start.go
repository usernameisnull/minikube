/*
Copyright 2016 The Kubernetes Authors All rights reserved.

Licensed under the Apache License, Version 2.0 (the "License");
you may not use this file except in compliance with the License.
You may obtain a copy of the License at

    http://www.apache.org/licenses/LICENSE-2.0

Unless required by applicable law or agreed to in writing, software
distributed under the License is distributed on an "AS IS" BASIS,
WITHOUT WARRANTIES OR CONDITIONS OF ANY KIND, either express or implied.
See the License for the specific language governing permissions and
limitations under the License.
*/

package cmd

import (
	"encoding/json"
	"fmt"
	"io/ioutil"
	"net"
	"net/url"
	"os"
	"os/exec"
	"os/user"
	"path/filepath"
	"regexp"
	"runtime"
	"strconv"
	"strings"
	"time"

	"k8s.io/minikube/pkg/minikube/drivers/none"

	"github.com/blang/semver"
	"github.com/docker/machine/libmachine"
	"github.com/docker/machine/libmachine/host"
	"github.com/golang/glog"
	"github.com/google/go-containerregistry/pkg/authn"
	"github.com/google/go-containerregistry/pkg/name"
	"github.com/google/go-containerregistry/pkg/v1/remote"
	"github.com/spf13/cobra"
	"github.com/spf13/viper"
	"golang.org/x/sync/errgroup"
	cmdcfg "k8s.io/minikube/cmd/minikube/cmd/config"
	cmdutil "k8s.io/minikube/cmd/util"
	"k8s.io/minikube/pkg/minikube/bootstrapper"
	"k8s.io/minikube/pkg/minikube/bootstrapper/kubeadm"
	"k8s.io/minikube/pkg/minikube/cluster"
	"k8s.io/minikube/pkg/minikube/command"
	cfg "k8s.io/minikube/pkg/minikube/config"
	"k8s.io/minikube/pkg/minikube/constants"
	"k8s.io/minikube/pkg/minikube/cruntime"
	"k8s.io/minikube/pkg/minikube/exit"
	"k8s.io/minikube/pkg/minikube/logs"
	"k8s.io/minikube/pkg/minikube/machine"
	"k8s.io/minikube/pkg/minikube/out"
	"k8s.io/minikube/pkg/minikube/proxy"
	pkgutil "k8s.io/minikube/pkg/util"
	"k8s.io/minikube/pkg/version"
)

const (
	isoURL                = "iso-url"
	memory                = "memory"
	cpus                  = "cpus"
	humanReadableDiskSize = "disk-size"
	vmDriver              = "vm-driver"
	nfsSharesRoot         = "nfs-shares-root"
	nfsShare              = "nfs-share"
	kubernetesVersion     = "kubernetes-version"
	hostOnlyCIDR          = "host-only-cidr"
	containerRuntime      = "container-runtime"
	criSocket             = "cri-socket"
	networkPlugin         = "network-plugin"
	enableDefaultCNI      = "enable-default-cni"
	hypervVirtualSwitch   = "hyperv-virtual-switch"
	kvmNetwork            = "kvm-network"
	kvmQemuURI            = "kvm-qemu-uri"
	kvmGPU                = "kvm-gpu"
	kvmHidden             = "kvm-hidden"
	keepContext           = "keep-context"
	createMount           = "mount"
	featureGates          = "feature-gates"
	apiServerName         = "apiserver-name"
	apiServerPort         = "apiserver-port"
	dnsDomain             = "dns-domain"
	serviceCIDR           = "service-cluster-ip-range"
	imageRepository       = "image-repository"
	imageMirrorCountry    = "image-mirror-country"
	mountString           = "mount-string"
	disableDriverMounts   = "disable-driver-mounts"
	cacheImages           = "cache-images"
	uuid                  = "uuid"
	vpnkitSock            = "hyperkit-vpnkit-sock"
	vsockPorts            = "hyperkit-vsock-ports"
	embedCerts            = "embed-certs"
	noVTXCheck            = "no-vtx-check"
	downloadOnly          = "download-only"
	dnsProxy              = "dns-proxy"
	hostDNSResolver       = "host-dns-resolver"
	waitUntilHealthy      = "wait"
)

var (
	registryMirror   []string
	dockerEnv        []string
	dockerOpt        []string
	insecureRegistry []string
	apiServerNames   []string
	apiServerIPs     []net.IP
	extraOptions     pkgutil.ExtraOptionSlice
)

func init() {
	initMinikubeFlags()
	initKubernetesFlags()
	initDriverFlags()
	initNetworkingFlags()
	if err := viper.BindPFlags(startCmd.Flags()); err != nil {
		exit.WithError("unable to bind flags", err)
	}

	RootCmd.AddCommand(startCmd)
}

// initMinikubeFlags includes commandline flags for minikube.
func initMinikubeFlags() {
	viper.SetEnvPrefix(constants.MinikubeEnvPrefix)
	// Replaces '-' in flags with '_' in env variables
	// e.g. iso-url => $ENVPREFIX_ISO_URL
	viper.SetEnvKeyReplacer(strings.NewReplacer("-", "_"))
	viper.AutomaticEnv()

	startCmd.Flags().Int(cpus, constants.DefaultCPUS, "Number of CPUs allocated to the minikube VM")
	startCmd.Flags().String(memory, constants.DefaultMemorySize, "Amount of RAM allocated to the minikube VM (format: <number>[<unit>], where unit = b, k, m or g)")
	startCmd.Flags().String(humanReadableDiskSize, constants.DefaultDiskSize, "Disk size allocated to the minikube VM (format: <number>[<unit>], where unit = b, k, m or g)")
	startCmd.Flags().Bool(downloadOnly, false, "If true, only download and cache files for later use - don't install or start anything.")
	startCmd.Flags().Bool(cacheImages, true, "If true, cache docker images for the current bootstrapper and load them into the machine. Always false with --vm-driver=none.")
	startCmd.Flags().String(isoURL, constants.DefaultISOURL, "Location of the minikube iso")
	startCmd.Flags().Bool(keepContext, constants.DefaultKeepContext, "This will keep the existing kubectl context and will create a minikube context.")
	startCmd.Flags().String(containerRuntime, "docker", "The container runtime to be used (docker, crio, containerd)")
	startCmd.Flags().Bool(createMount, false, "This will start the mount daemon and automatically mount files into minikube")
	startCmd.Flags().String(mountString, constants.DefaultMountDir+":"+constants.DefaultMountEndpoint, "The argument to pass the minikube mount command on start")
	startCmd.Flags().String(criSocket, "", "The cri socket path to be used")
	startCmd.Flags().String(networkPlugin, "", "The name of the network plugin")
	startCmd.Flags().Bool(enableDefaultCNI, false, "Enable the default CNI plugin (/etc/cni/net.d/k8s.conf). Used in conjunction with \"--network-plugin=cni\"")
	startCmd.Flags().Bool(waitUntilHealthy, true, "Wait until Kubernetes core services are healthy before exiting")
}

// initKubernetesFlags inits the commandline flags for kubernetes related options
func initKubernetesFlags() {
	startCmd.Flags().String(kubernetesVersion, constants.DefaultKubernetesVersion, "The kubernetes version that the minikube VM will use (ex: v1.2.3)")
	startCmd.Flags().Var(&extraOptions, "extra-config",
		`A set of key=value pairs that describe configuration that may be passed to different components.
		The key should be '.' separated, and the first part before the dot is the component to apply the configuration to.
		Valid components are: kubelet, kubeadm, apiserver, controller-manager, etcd, proxy, scheduler
		Valid kubeadm parameters: `+fmt.Sprintf("%s, %s", strings.Join(kubeadm.KubeadmExtraArgsWhitelist[kubeadm.KubeadmCmdParam], ", "), strings.Join(kubeadm.KubeadmExtraArgsWhitelist[kubeadm.KubeadmConfigParam], ",")))
	startCmd.Flags().String(featureGates, "", "A set of key=value pairs that describe feature gates for alpha/experimental features.")
	startCmd.Flags().String(dnsDomain, constants.ClusterDNSDomain, "The cluster dns domain name used in the kubernetes cluster")
	startCmd.Flags().Int(apiServerPort, pkgutil.APIServerPort, "The apiserver listening port")
	startCmd.Flags().String(apiServerName, constants.APIServerName, "The apiserver name which is used in the generated certificate for kubernetes.  This can be used if you want to make the apiserver available from outside the machine")
	startCmd.Flags().StringArrayVar(&apiServerNames, "apiserver-names", nil, "A set of apiserver names which are used in the generated certificate for kubernetes.  This can be used if you want to make the apiserver available from outside the machine")
	startCmd.Flags().IPSliceVar(&apiServerIPs, "apiserver-ips", nil, "A set of apiserver IP Addresses which are used in the generated certificate for kubernetes.  This can be used if you want to make the apiserver available from outside the machine")
}

// initDriverFlags inits the commandline flags for vm drivers
func initDriverFlags() {
	startCmd.Flags().String(vmDriver, constants.DefaultVMDriver, fmt.Sprintf("VM driver is one of: %v", constants.SupportedVMDrivers))

	// kvm2
	startCmd.Flags().String(kvmNetwork, "default", "The KVM network name. (only supported with KVM driver)")
	startCmd.Flags().String(kvmQemuURI, "qemu:///system", "The KVM QEMU connection URI. (works only with kvm2 driver on linux)")
	startCmd.Flags().Bool(kvmGPU, false, "Enable experimental NVIDIA GPU support in minikube")
	startCmd.Flags().Bool(kvmHidden, false, "Hide the hypervisor signature from the guest in minikube")

	// virtualbox
	startCmd.Flags().String(hostOnlyCIDR, "192.168.99.1/24", "The CIDR to be used for the minikube VM (only supported with Virtualbox driver)")
	startCmd.Flags().Bool(dnsProxy, false, "Enable proxy for NAT DNS requests (virtualbox)")
	startCmd.Flags().Bool(hostDNSResolver, true, "Enable host resolver for NAT DNS requests (virtualbox)")
	startCmd.Flags().Bool(noVTXCheck, false, "Disable checking for the availability of hardware virtualization before the vm is started (virtualbox)")

	// hyperkit
	startCmd.Flags().StringSlice(vsockPorts, []string{}, "List of guest VSock ports that should be exposed as sockets on the host (Only supported on with hyperkit now).")
	startCmd.Flags().String(uuid, "", "Provide VM UUID to restore MAC address (only supported with Hyperkit driver).")
	startCmd.Flags().String(vpnkitSock, "", "Location of the VPNKit socket used for networking. If empty, disables Hyperkit VPNKitSock, if 'auto' uses Docker for Mac VPNKit connection, otherwise uses the specified VSock.")
	startCmd.Flags().StringSlice(nfsShare, []string{}, "Local folders to share with Guest via NFS mounts (Only supported on with hyperkit now)")
	startCmd.Flags().String(nfsSharesRoot, "/nfsshares", "Where to root the NFS Shares (defaults to /nfsshares, only supported with hyperkit now)")

	// hyperv
	startCmd.Flags().String(hypervVirtualSwitch, "", "The hyperv virtual switch name. Defaults to first found. (only supported with HyperV driver)")
}

// initNetworkingFlags inits the commandline flags for connectivity related flags for start
func initNetworkingFlags() {
	startCmd.Flags().StringSliceVar(&insecureRegistry, "insecure-registry", nil, "Insecure Docker registries to pass to the Docker daemon.  The default service CIDR range will automatically be added.")
	startCmd.Flags().StringSliceVar(&registryMirror, "registry-mirror", nil, "Registry mirrors to pass to the Docker daemon")
	startCmd.Flags().String(imageRepository, "", "Alternative image repository to pull docker images from. This can be used when you have limited access to gcr.io. Set it to \"auto\" to let minikube decide one for you. For Chinese mainland users, you may use local gcr.io mirrors such as registry.cn-hangzhou.aliyuncs.com/google_containers")
	startCmd.Flags().String(imageMirrorCountry, "", "Country code of the image mirror to be used. Leave empty to use the global one. For Chinese mainland users, set it to cn")
	startCmd.Flags().String(serviceCIDR, pkgutil.DefaultServiceCIDR, "The CIDR to be used for service cluster IPs.")
	startCmd.Flags().StringArrayVar(&dockerEnv, "docker-env", nil, "Environment variables to pass to the Docker daemon. (format: key=value)")
	startCmd.Flags().StringArrayVar(&dockerOpt, "docker-opt", nil, "Specify arbitrary flags to pass to the Docker daemon. (format: key=value)")
}

// startCmd represents the start command
var startCmd = &cobra.Command{
	Use:   "start",
	Short: "Starts a local kubernetes cluster",
	Long:  "Starts a local kubernetes cluster",
	Run:   runStart,
}

// runStart handles the executes the flow of "minikube start"
func runStart(cmd *cobra.Command, args []string) {
	out.T(out.Happy, "minikube {{.version}} on {{.os}} ({{.arch}})", out.V{"version": version.GetVersion(), "os": runtime.GOOS, "arch": runtime.GOARCH})

<<<<<<< HEAD
	// if --registry-mirror specified when run minikube start,
	// take arg precedence over MINIKUBE_REGISTRY_MIRROR
	// actually this is a hack, because viper 1.0.0 can assign env to variable if StringSliceVar
	// and i can't update it to 1.4.0, it affects too much code
	// other types (like String, Bool) of flag works, so imageRepository, imageMirrorCountry
	// can be configured as MINIKUBE_IMAGE_REPOSITORY and IMAGE_MIRROR_COUNTRY
	// this should be updated to documentation
	if len(registryMirror) == 0 {
		registryMirror = viper.GetStringSlice("registry_mirror")
	}

=======
	vmDriver := viper.GetString(vmDriver)
	if err := cmdcfg.IsValidDriver(runtime.GOOS, vmDriver); err != nil {
		exit.WithCodeT(
			exit.Failure,
			"The driver '{{.driver}}' is not supported on {{.os}}",
			out.V{"driver": vmDriver, "os": runtime.GOOS},
		)
	}
>>>>>>> b7a80783
	validateConfig()
	validateUser()
	validateDriverVersion(viper.GetString(vmDriver))

	k8sVersion, isUpgrade := getKubernetesVersion()
	config, err := generateConfig(cmd, k8sVersion)
	if err != nil {
		exit.WithError("Failed to generate config", err)
	}

	// For non-"none", the ISO is required to boot, so block until it is downloaded
	downloadISO(config)

	// With "none", images are persistently stored in Docker, so internal caching isn't necessary.
	skipCache(&config)

	// Now that the ISO is downloaded, pull images in the background while the VM boots.
	var cacheGroup errgroup.Group
	beginCacheImages(&cacheGroup, config.KubernetesConfig.ImageRepository, k8sVersion)

	// Abstraction leakage alert: startHost requires the config to be saved, to satistfy pkg/provision/buildroot.
	// Hence, saveConfig must be called before startHost, and again afterwards when we know the IP.
	if err := saveConfig(&config); err != nil {
		exit.WithError("Failed to save config", err)
	}

	// exits here in case of --download-only option.
	handleDownloadOnly(&cacheGroup, k8sVersion)
	mRunner, preExists, machineAPI, host := startMachine(&config)
	defer machineAPI.Close()
	// configure the runtime (docker, containerd, crio)
	cr := configureRuntimes(mRunner)
	showVersionInfo(k8sVersion, cr)
	waitCacheImages(&cacheGroup)

	// setup kube adm and certs and return bootstrapperx
	bs := setupKubeAdm(machineAPI, config.KubernetesConfig)
	// The kube config must be update must come before bootstrapping, otherwise health checks may use a stale IP
	kubeconfig := updateKubeConfig(host, &config)
	// pull images or restart cluster
	bootstrapCluster(bs, cr, mRunner, config.KubernetesConfig, preExists, isUpgrade)
	configureMounts()
	if err = loadCachedImagesInConfigFile(); err != nil {
		out.T(out.FailureType, "Unable to load cached images from config file.")
	}
	// special ops for none driver, like change minikube directory.
	prepareNone(viper.GetString(vmDriver))
	if viper.GetBool(waitUntilHealthy) {
		if err := bs.WaitCluster(config.KubernetesConfig); err != nil {
			exit.WithError("Wait failed", err)
		}
	}
	showKubectlConnectInfo(kubeconfig)

}

func handleDownloadOnly(cacheGroup *errgroup.Group, k8sVersion string) {
	// If --download-only, complete the remaining downloads and exit.
	if !viper.GetBool(downloadOnly) {
		return
	}
	if err := doCacheBinaries(k8sVersion); err != nil {
		exit.WithError("Failed to cache binaries", err)
	}
	waitCacheImages(cacheGroup)
	if err := CacheImagesInConfigFile(); err != nil {
		exit.WithError("Failed to cache images", err)
	}
	out.T(out.Check, "Download complete!")
	os.Exit(0)

}

func startMachine(config *cfg.Config) (runner command.Runner, preExists bool, machineAPI libmachine.API, host *host.Host) {
	m, err := machine.NewAPIClient()
	if err != nil {
		exit.WithError("Failed to get machine client", err)
	}
	host, preExists = startHost(m, config.MachineConfig)

	ip := validateNetwork(host)
	// Bypass proxy for minikube's vm host ip
	err = proxy.ExcludeIP(ip)
	if err != nil {
		out.ErrT(out.FailureType, "Failed to set NO_PROXY Env. Please use `export NO_PROXY=$NO_PROXY,{{.ip}}`.", out.V{"ip": ip})
	}
	// Save IP to configuration file for subsequent use
	config.KubernetesConfig.NodeIP = ip
	if err := saveConfig(config); err != nil {
		exit.WithError("Failed to save config", err)
	}
	runner, err = machine.CommandRunner(host)
	if err != nil {
		exit.WithError("Failed to get command runner", err)
	}

	return runner, preExists, m, host
}

func getKubernetesVersion() (k8sVersion string, isUpgrade bool) {
	oldConfig, err := cfg.Load()
	if err != nil && !os.IsNotExist(err) {
		exit.WithCodeT(exit.Data, "Unable to load config: {{.error}}", out.V{"error": err})
	}
	return validateKubernetesVersions(oldConfig)
}

func downloadISO(config cfg.Config) {
	if viper.GetString(vmDriver) != constants.DriverNone {
		if err := cluster.CacheISO(config.MachineConfig); err != nil {
			exit.WithError("Failed to cache ISO", err)
		}
	}
}

func skipCache(config *cfg.Config) {
	if viper.GetString(vmDriver) == constants.DriverNone {
		viper.Set(cacheImages, false)
		config.KubernetesConfig.ShouldLoadCachedImages = false
	}
}

func showVersionInfo(k8sVersion string, cr cruntime.Manager) {
	version, _ := cr.Version()
	out.T(cr.Style(), "Configuring environment for Kubernetes {{.k8sVersion}} on {{.runtime}} {{.runtimeVersion}}", out.V{"k8sVersion": k8sVersion, "runtime": cr.Name(), "runtimeVersion": version})
	for _, v := range dockerOpt {
		out.T(out.Option, "opt {{.docker_option}}", out.V{"docker_option": v})
	}
	for _, v := range dockerEnv {
		out.T(out.Option, "env {{.docker_env}}", out.V{"docker_env": v})
	}
}

func showKubectlConnectInfo(kubeconfig *pkgutil.KubeConfigSetup) {
	if kubeconfig.KeepContext {
		out.T(out.Kubectl, "To connect to this cluster, use: kubectl --context={{.name}}", out.V{"name": kubeconfig.ClusterName})
	} else {
		if !viper.GetBool(waitUntilHealthy) {
			out.T(out.Ready, "kubectl has been configured configured to use {{.name}}", out.V{"name": cfg.GetMachineName()})
		} else {
			out.T(out.Ready, "Done! kubectl is now configured to use {{.name}}", out.V{"name": cfg.GetMachineName()})
		}
	}
	_, err := exec.LookPath("kubectl")
	if err != nil {
		out.T(out.Tip, "For best results, install kubectl: https://kubernetes.io/docs/tasks/tools/install-kubectl/")
	}
}

func selectImageRepository(mirrorCountry string, k8sVersion string) (bool, string, error) {
	var tryCountries []string
	var fallback string
	glog.Infof("selecting image repository for country %s ...", mirrorCountry)

	if mirrorCountry != "" {
		localRepos, ok := constants.ImageRepositories[mirrorCountry]
		if !ok || len(localRepos) == 0 {
			return false, "", fmt.Errorf("invalid image mirror country code: %s", mirrorCountry)
		}

		tryCountries = append(tryCountries, mirrorCountry)

		// we'll use the first repository as fallback
		// when none of the mirrors in the given location is available
		fallback = localRepos[0]

	} else {
		// always make sure global is preferred
		tryCountries = append(tryCountries, "global")
		for k := range constants.ImageRepositories {
			if strings.ToLower(k) != "global" {
				tryCountries = append(tryCountries, k)
			}
		}
	}

	checkRepository := func(repo string) error {
		podInfraContainerImage, _ := constants.GetKubeadmCachedImages(repo, k8sVersion)

		ref, err := name.ParseReference(podInfraContainerImage, name.WeakValidation)
		if err != nil {
			return err
		}

		_, err = remote.Image(ref, remote.WithAuthFromKeychain(authn.DefaultKeychain))
		return err
	}

	for _, code := range tryCountries {
		localRepos := constants.ImageRepositories[code]
		for _, repo := range localRepos {
			err := checkRepository(repo)
			if err == nil {
				return true, repo, nil
			}
		}
	}

	return false, fallback, nil
}

// validerUser validates minikube is run by the recommended user (privileged or regular)
func validateUser() {
	u, err := user.Current()
	d := viper.GetString(vmDriver)
	// Check if minikube needs to run with sudo or not.
	if err == nil {
		if d == constants.DriverNone && u.Name != "root" {
			exit.UsageT(`Please run with sudo. the vm-driver "{{.driver_name}}" requires sudo.`, out.V{"driver_name": constants.DriverNone})
		} else if u.Name == "root" && !(d == constants.DriverHyperv || d == constants.DriverNone) {
			out.T(out.WarningType, "Please don't run minikube as root or with 'sudo' privileges. It isn't necessary with {{.driver}} driver.", out.V{"driver": d})
		}

	} else {
		glog.Errorf("Error getting the current user: %v", err)
	}

}

// validateConfig validates the supplied configuration against known bad combinations
func validateConfig() {
	diskSizeMB := pkgutil.CalculateSizeInMB(viper.GetString(humanReadableDiskSize))
	if diskSizeMB < pkgutil.CalculateSizeInMB(constants.MinimumDiskSize) {
		exit.WithCodeT(exit.Config, "Requested disk size {{.size_in_mb}} is less than minimum of {{.size_in_mb2}}", out.V{"size_in_mb": diskSizeMB, "size_in_mb2": pkgutil.CalculateSizeInMB(constants.MinimumDiskSize)})
	}

	err := autoSetOptions(viper.GetString(vmDriver))
	if err != nil {
		glog.Errorf("Error autoSetOptions : %v", err)
	}

	memorySizeMB := pkgutil.CalculateSizeInMB(viper.GetString(memory))
	if memorySizeMB < pkgutil.CalculateSizeInMB(constants.MinimumMemorySize) {
		exit.UsageT("Requested memory allocation {{.size_in_mb}} is less than the minimum allowed of {{.size_in_mb2}}", out.V{"size_in_mb": memorySizeMB, "size_in_mb2": pkgutil.CalculateSizeInMB(constants.MinimumMemorySize)})
	}
	if memorySizeMB < pkgutil.CalculateSizeInMB(constants.DefaultMemorySize) {
		out.T(out.Notice, "Requested memory allocation ({{.memory}}MB) is less than the default memory allocation of {{.default_memorysize}}MB. Beware that minikube might not work correctly or crash unexpectedly.",
			out.V{"memory": memorySizeMB, "default_memorysize": pkgutil.CalculateSizeInMB(constants.DefaultMemorySize)})
	}

	// check that kubeadm extra args contain only whitelisted parameters
	for param := range extraOptions.AsMap().Get(kubeadm.Kubeadm) {
		if !pkgutil.ContainsString(kubeadm.KubeadmExtraArgsWhitelist[kubeadm.KubeadmCmdParam], param) &&
			!pkgutil.ContainsString(kubeadm.KubeadmExtraArgsWhitelist[kubeadm.KubeadmConfigParam], param) {
			exit.UsageT("Sorry, the kubeadm.{{.parameter_name}} parameter is currently not supported by --extra-config", out.V{"parameter_name": param})
		}
	}

	validateRegistryMirror()
}

// This function validates if the --registry-mirror
// args match the format of http://localhost
func validateRegistryMirror() {

	if len(registryMirror) > 0 {
		for _, loc := range registryMirror {
			URL, err := url.Parse(loc)
			if err != nil {
				glog.Errorln("Error Parsing URL: ", err)
			}
			if (URL.Scheme != "http" && URL.Scheme != "https") || URL.Path != "" {
				exit.UsageT("Sorry, url provided with --registry-mirror flag is invalid {{.url}}", out.V{"url": loc})
			}

		}
	}
}

// doCacheBinaries caches Kubernetes binaries in the foreground
func doCacheBinaries(k8sVersion string) error {
	return machine.CacheBinariesForBootstrapper(k8sVersion, viper.GetString(cmdcfg.Bootstrapper))
}

// beginCacheImages caches Docker images in the background
func beginCacheImages(g *errgroup.Group, imageRepository string, k8sVersion string) {
	if !viper.GetBool(cacheImages) {
		return
	}

	g.Go(func() error {
		return machine.CacheImagesForBootstrapper(imageRepository, k8sVersion, viper.GetString(cmdcfg.Bootstrapper))
	})
}

// waitCacheImages blocks until the image cache jobs complete
func waitCacheImages(g *errgroup.Group) {
	if !viper.GetBool(cacheImages) {
		return
	}
	if err := g.Wait(); err != nil {
		glog.Errorln("Error caching images: ", err)
	}
}

// generateConfig generates cfg.Config based on flags and supplied arguments
func generateConfig(cmd *cobra.Command, k8sVersion string) (cfg.Config, error) {
	r, err := cruntime.New(cruntime.Config{Type: viper.GetString(containerRuntime)})
	if err != nil {
		return cfg.Config{}, err
	}

	// Pick good default values for --network-plugin and --enable-default-cni based on runtime.
	selectedEnableDefaultCNI := viper.GetBool(enableDefaultCNI)
	selectedNetworkPlugin := viper.GetString(networkPlugin)
	if r.DefaultCNI() && !cmd.Flags().Changed(networkPlugin) {
		selectedNetworkPlugin = "cni"
		if !cmd.Flags().Changed(enableDefaultCNI) {
			selectedEnableDefaultCNI = true
		}
	}

	// Feed Docker our host proxy environment by default, so that it can pull images
	if _, ok := r.(*cruntime.Docker); ok {
		if !cmd.Flags().Changed("docker-env") {
			for _, k := range proxy.EnvVars {
				if v := os.Getenv(k); v != "" {
					// convert https_proxy to HTTPS_PROXY for linux
					// TODO (@medyagh): if user has both http_proxy & HTTPS_PROXY set merge them.
					k = strings.ToUpper(k)
					dockerEnv = append(dockerEnv, fmt.Sprintf("%s=%s", k, v))
				}
			}
		}
	}

	repository := viper.GetString(imageRepository)
	mirrorCountry := strings.ToLower(viper.GetString(imageMirrorCountry))
	if strings.ToLower(repository) == "auto" || mirrorCountry != "" {
		found, autoSelectedRepository, err := selectImageRepository(mirrorCountry, k8sVersion)
		if err != nil {
			exit.WithError("Failed to check main repository and mirrors for images for images", err)
		}

		if !found {
			if autoSelectedRepository == "" {
				exit.WithCodeT(exit.Failure, "None of known repositories is accessible. Consider specifying an alternative image repository with --image-repository flag")
			} else {
				out.WarningT("None of known repositories in your location is accessible. Use {{.image_repository_name}} as fallback.", out.V{"image_repository_name": autoSelectedRepository})
			}
		}

		repository = autoSelectedRepository
	}

	if repository != "" {
		out.T(out.SuccessType, "Using image repository {{.name}}", out.V{"name": repository})
	}

	cfg := cfg.Config{
		MachineConfig: cfg.MachineConfig{
			KeepContext:         viper.GetBool(keepContext),
			MinikubeISO:         viper.GetString(isoURL),
			Memory:              pkgutil.CalculateSizeInMB(viper.GetString(memory)),
			CPUs:                viper.GetInt(cpus),
			DiskSize:            pkgutil.CalculateSizeInMB(viper.GetString(humanReadableDiskSize)),
			VMDriver:            viper.GetString(vmDriver),
			ContainerRuntime:    viper.GetString(containerRuntime),
			HyperkitVpnKitSock:  viper.GetString(vpnkitSock),
			HyperkitVSockPorts:  viper.GetStringSlice(vsockPorts),
			NFSShare:            viper.GetStringSlice(nfsShare),
			NFSSharesRoot:       viper.GetString(nfsSharesRoot),
			DockerEnv:           dockerEnv,
			DockerOpt:           dockerOpt,
			InsecureRegistry:    insecureRegistry,
			RegistryMirror:      registryMirror,
			HostOnlyCIDR:        viper.GetString(hostOnlyCIDR),
			HypervVirtualSwitch: viper.GetString(hypervVirtualSwitch),
			KVMNetwork:          viper.GetString(kvmNetwork),
			KVMQemuURI:          viper.GetString(kvmQemuURI),
			KVMGPU:              viper.GetBool(kvmGPU),
			KVMHidden:           viper.GetBool(kvmHidden),
			Downloader:          pkgutil.DefaultDownloader{},
			DisableDriverMounts: viper.GetBool(disableDriverMounts),
			UUID:                viper.GetString(uuid),
			NoVTXCheck:          viper.GetBool(noVTXCheck),
			DNSProxy:            viper.GetBool(dnsProxy),
			HostDNSResolver:     viper.GetBool(hostDNSResolver),
		},
		KubernetesConfig: cfg.KubernetesConfig{
			KubernetesVersion:      k8sVersion,
			NodePort:               viper.GetInt(apiServerPort),
			NodeName:               constants.DefaultNodeName,
			APIServerName:          viper.GetString(apiServerName),
			APIServerNames:         apiServerNames,
			APIServerIPs:           apiServerIPs,
			DNSDomain:              viper.GetString(dnsDomain),
			FeatureGates:           viper.GetString(featureGates),
			ContainerRuntime:       viper.GetString(containerRuntime),
			CRISocket:              viper.GetString(criSocket),
			NetworkPlugin:          selectedNetworkPlugin,
			ServiceCIDR:            viper.GetString(serviceCIDR),
			ImageRepository:        repository,
			ExtraOptions:           extraOptions,
			ShouldLoadCachedImages: viper.GetBool(cacheImages),
			EnableDefaultCNI:       selectedEnableDefaultCNI,
		},
	}
	return cfg, nil
}

// autoSetOptions sets the options needed for specific vm-driver automatically.
func autoSetOptions(vmDriver string) error {
	//  options for none driver
	if vmDriver == constants.DriverNone {
		if o := none.AutoOptions(); o != "" {
			return extraOptions.Set(o)
		}
	}
	return nil
}

// prepareNone prepares the user and host for the joy of the "none" driver
func prepareNone(vmDriver string) {
	if vmDriver != constants.DriverNone {
		return
	}
	out.T(out.StartingNone, "Configuring local host environment ...")
	if viper.GetBool(cfg.WantNoneDriverWarning) {
		out.T(out.Empty, "")
		out.WarningT("The 'none' driver provides limited isolation and may reduce system security and reliability.")
		out.WarningT("For more information, see:")
		out.T(out.URL, "https://github.com/kubernetes/minikube/blob/master/docs/vmdriver-none.md")
		out.T(out.Empty, "")
	}

	if os.Getenv("CHANGE_MINIKUBE_NONE_USER") == "" {
		home := os.Getenv("HOME")
		out.WarningT("kubectl and minikube configuration will be stored in {{.home_folder}}", out.V{"home_folder": home})
		out.WarningT("To use kubectl or minikube commands as your own user, you may")
		out.WarningT("need to relocate them. For example, to overwrite your own settings:")

		out.T(out.Empty, "")
		out.T(out.Command, "sudo mv {{.home_folder}}/.kube {{.home_folder}}/.minikube $HOME", out.V{"home_folder": home})
		out.T(out.Command, "sudo chown -R $USER $HOME/.kube $HOME/.minikube")
		out.T(out.Empty, "")

		out.T(out.Tip, "This can also be done automatically by setting the env var CHANGE_MINIKUBE_NONE_USER=true")
	}

	if err := pkgutil.MaybeChownDirRecursiveToMinikubeUser(constants.GetMinipath()); err != nil {
		exit.WithCodeT(exit.Permissions, "Failed to chown {{.minikube_dir_path}}: {{.error}}", out.V{"minikube_dir_path": constants.GetMinipath(), "error": err})
	}
}

// startHost starts a new minikube host using a VM or None
func startHost(api libmachine.API, mc cfg.MachineConfig) (*host.Host, bool) {
	exists, err := api.Exists(cfg.GetMachineName())
	if err != nil {
		exit.WithError("Failed to check if machine exists", err)
	}

	var host *host.Host
	start := func() (err error) {
		host, err = cluster.StartHost(api, mc)
		if err != nil {
			glog.Errorf("StartHost: %v", err)
		}
		return err
	}
	if err = pkgutil.RetryAfter(3, start, 2*time.Second); err != nil {
		exit.WithError("Unable to start VM", err)
	}
	return host, exists
}

// validateNetwork tries to catch network problems as soon as possible
func validateNetwork(h *host.Host) string {
	ip, err := h.Driver.GetIP()
	if err != nil {
		exit.WithError("Unable to get VM IP address", err)
	}

	optSeen := false
	warnedOnce := false
	for _, k := range proxy.EnvVars {
		if v := os.Getenv(k); v != "" {
			if !optSeen {
				out.T(out.Internet, "Found network options:")
				optSeen = true
			}
			out.T(out.Option, "{{.key}}={{.value}}", out.V{"key": k, "value": v})
			ipExcluded := proxy.IsIPExcluded(ip) // Skip warning if minikube ip is already in NO_PROXY
			k = strings.ToUpper(k)               // for http_proxy & https_proxy
			if (k == "HTTP_PROXY" || k == "HTTPS_PROXY") && !ipExcluded && !warnedOnce {
				out.WarningT("You appear to be using a proxy, but your NO_PROXY environment does not include the minikube IP ({{.ip_address}}). Please see https://github.com/kubernetes/minikube/blob/master/docs/http_proxy.md for more details", out.V{"ip_address": ip})
				warnedOnce = true
			}
		}
	}

	// Here is where we should be checking connectivity to/from the VM
	return ip
}

// validateKubernetesVersions ensures that the requested version is reasonable
func validateKubernetesVersions(old *cfg.Config) (string, bool) {
	rawVersion := viper.GetString(kubernetesVersion)
	isUpgrade := false
	if rawVersion == "" {
		rawVersion = constants.DefaultKubernetesVersion
	}

	nvs, err := semver.Make(strings.TrimPrefix(rawVersion, version.VersionPrefix))
	if err != nil {
		exit.WithCodeT(exit.Data, `Unable to parse "{{.kubenretes_version}}": {{.error}}`, out.V{"kubenretes_version": rawVersion, "error": err})
	}
	nv := version.VersionPrefix + nvs.String()

	if old == nil || old.KubernetesConfig.KubernetesVersion == "" {
		return nv, isUpgrade
	}

	ovs, err := semver.Make(strings.TrimPrefix(old.KubernetesConfig.KubernetesVersion, version.VersionPrefix))
	if err != nil {
		glog.Errorf("Error parsing old version %q: %v", old.KubernetesConfig.KubernetesVersion, err)
	}

	if nvs.LT(ovs) {
		nv = version.VersionPrefix + ovs.String()
		out.ErrT(out.Conflict, "Kubernetes downgrade is not supported, will continue to use {{.version}}", out.V{"version": nv})
		return nv, isUpgrade
	}
	if nvs.GT(ovs) {
		out.T(out.ThumbsUp, "minikube will upgrade the local cluster from Kubernetes {{.old}} to {{.new}}", out.V{"old": ovs, "new": nvs})
		isUpgrade = true
	}
	return nv, isUpgrade
}

// setupKubeAdm adds any requested files into the VM before Kubernetes is started
func setupKubeAdm(mAPI libmachine.API, kc cfg.KubernetesConfig) bootstrapper.Bootstrapper {
	bs, err := getClusterBootstrapper(mAPI, viper.GetString(cmdcfg.Bootstrapper))
	if err != nil {
		exit.WithError("Failed to get bootstrapper", err)
	}
	for _, eo := range extraOptions {
		out.T(out.Option, "{{.extra_option_component_name}}.{{.key}}={{.value}}", out.V{"extra_option_component_name": eo.Component, "key": eo.Key, "value": eo.Value})
	}
	// Loads cached images, generates config files, download binaries
	if err := bs.UpdateCluster(kc); err != nil {
		exit.WithError("Failed to update cluster", err)
	}
	if err := bs.SetupCerts(kc); err != nil {
		exit.WithError("Failed to setup certs", err)
	}
	return bs
}

// updateKubeConfig sets up kubectl
func updateKubeConfig(h *host.Host, c *cfg.Config) *pkgutil.KubeConfigSetup {
	addr, err := h.Driver.GetURL()
	if err != nil {
		exit.WithError("Failed to get driver URL", err)
	}
	addr = strings.Replace(addr, "tcp://", "https://", -1)
	addr = strings.Replace(addr, ":2376", ":"+strconv.Itoa(c.KubernetesConfig.NodePort), -1)
	if c.KubernetesConfig.APIServerName != constants.APIServerName {
		addr = strings.Replace(addr, c.KubernetesConfig.NodeIP, c.KubernetesConfig.APIServerName, -1)
	}

	kcs := &pkgutil.KubeConfigSetup{
		ClusterName:          cfg.GetMachineName(),
		ClusterServerAddress: addr,
		ClientCertificate:    constants.MakeMiniPath("client.crt"),
		ClientKey:            constants.MakeMiniPath("client.key"),
		CertificateAuthority: constants.MakeMiniPath("ca.crt"),
		KeepContext:          viper.GetBool(keepContext),
		EmbedCerts:           viper.GetBool(embedCerts),
	}
	kcs.SetKubeConfigFile(cmdutil.GetKubeConfigPath())
	if err := pkgutil.SetupKubeConfig(kcs); err != nil {
		exit.WithError("Failed to setup kubeconfig", err)
	}
	return kcs
}

// configureRuntimes does what needs to happen to get a runtime going.
func configureRuntimes(runner cruntime.CommandRunner) cruntime.Manager {
	config := cruntime.Config{Type: viper.GetString(containerRuntime), Runner: runner}
	cr, err := cruntime.New(config)
	if err != nil {
		exit.WithError("Failed runtime", err)
	}

	disableOthers := true
	if viper.GetString(vmDriver) == constants.DriverNone {
		disableOthers = false
	}
	err = cr.Enable(disableOthers)
	if err != nil {
		exit.WithError("Failed to enable container runtime", err)
	}

	return cr
}

// bootstrapCluster starts Kubernetes using the chosen bootstrapper
func bootstrapCluster(bs bootstrapper.Bootstrapper, r cruntime.Manager, runner command.Runner, kc cfg.KubernetesConfig, preexisting bool, isUpgrade bool) {
	// hum. bootstrapper.Bootstrapper should probably have a Name function.
	bsName := viper.GetString(cmdcfg.Bootstrapper)

	if isUpgrade || !preexisting {
		out.T(out.Pulling, "Pulling images ...")
		if err := bs.PullImages(kc); err != nil {
			out.T(out.FailureType, "Unable to pull images, which may be OK: {{.error}}", out.V{"error": err})
		}
	}

	if preexisting {
		out.T(out.Restarting, "Relaunching Kubernetes {{.version}} using {{.bootstrapper}} ... ", out.V{"version": kc.KubernetesVersion, "bootstrapper": bsName})
		if err := bs.RestartCluster(kc); err != nil {
			exit.WithLogEntries("Error restarting cluster", err, logs.FindProblems(r, bs, runner))
		}
		return
	}

	out.T(out.Launch, "Launching Kubernetes ... ")
	if err := bs.StartCluster(kc); err != nil {
		exit.WithLogEntries("Error starting cluster", err, logs.FindProblems(r, bs, runner))
	}
}

// configureMounts configures any requested filesystem mounts
func configureMounts() {
	if !viper.GetBool(createMount) {
		return
	}

	out.T(out.Mounting, "Creating mount {{.name}} ...", out.V{"name": viper.GetString(mountString)})
	path := os.Args[0]
	mountDebugVal := 0
	if glog.V(8) {
		mountDebugVal = 1
	}
	mountCmd := exec.Command(path, "mount", fmt.Sprintf("--v=%d", mountDebugVal), viper.GetString(mountString))
	mountCmd.Env = append(os.Environ(), constants.IsMinikubeChildProcess+"=true")
	if glog.V(8) {
		mountCmd.Stdout = os.Stdout
		mountCmd.Stderr = os.Stderr
	}
	if err := mountCmd.Start(); err != nil {
		exit.WithError("Error starting mount", err)
	}
	if err := ioutil.WriteFile(filepath.Join(constants.GetMinipath(), constants.MountProcessFileName), []byte(strconv.Itoa(mountCmd.Process.Pid)), 0644); err != nil {
		exit.WithError("Error writing mount pid", err)
	}
}

// saveConfig saves profile cluster configuration in $MINIKUBE_HOME/profiles/<profilename>/config.json
func saveConfig(clusterConfig *cfg.Config) error {
	data, err := json.MarshalIndent(clusterConfig, "", "    ")
	if err != nil {
		return err
	}
	glog.Infof("Saving config:\n%s", data)
	path := constants.GetProfileFile(viper.GetString(cfg.MachineProfile))
	if err := os.MkdirAll(filepath.Dir(path), 0700); err != nil {
		return err
	}

	// If no config file exists, don't worry about swapping paths
	if _, err := os.Stat(path); os.IsNotExist(err) {
		if err := ioutil.WriteFile(path, data, 0600); err != nil {
			return err
		}
		return nil
	}

	tf, err := ioutil.TempFile(filepath.Dir(path), "config.json.tmp")
	if err != nil {
		return err
	}
	defer os.Remove(tf.Name())

	if err = ioutil.WriteFile(tf.Name(), data, 0600); err != nil {
		return err
	}

	if err = tf.Close(); err != nil {
		return err
	}

	if err = os.Remove(path); err != nil {
		return err
	}

	if err = os.Rename(tf.Name(), path); err != nil {
		return err
	}
	return nil
}

func validateDriverVersion(vmDriver string) {
	var (
		driverExecutable    string
		driverDocumentation string
	)

	switch vmDriver {
	case constants.DriverKvm2:
		driverExecutable = fmt.Sprintf("docker-machine-driver-%s", constants.DriverKvm2)
		driverDocumentation = fmt.Sprintf("%s#%s", constants.DriverDocumentation, "kvm2-upgrade")
	case constants.DriverHyperkit:
		driverExecutable = fmt.Sprintf("docker-machine-driver-%s", constants.DriverHyperkit)
		driverDocumentation = fmt.Sprintf("%s#%s", constants.DriverDocumentation, "hyperkit-upgrade")
	default: // driver doesn't support version
		return
	}

	cmd := exec.Command(driverExecutable, "version")
	output, err := cmd.Output()

	// we don't want to fail if an error was returned,
	// libmachine has a nice message for the user if the driver isn't present
	if err != nil {
		out.WarningT("Error checking driver version: {{.error}}", out.V{"error": err})
		return
	}

	v := extractVMDriverVersion(string(output))

	// if the driver doesn't have return any version, it is really old, we force a upgrade.
	if len(v) == 0 {
		exit.WithCodeT(
			exit.Failure,
			"Please upgrade the '{{.driver_executable}}'. {{.documentation_url}}",
			out.V{"driver_executable": driverExecutable, "documentation_url": driverDocumentation},
		)
	}

	vmDriverVersion, err := semver.Make(v)
	if err != nil {
		out.WarningT("Error parsing vmDriver version: {{.error}}", out.V{"error": err})
		return
	}

	minikubeVersion, err := version.GetSemverVersion()
	if err != nil {
		out.WarningT("Error parsing minukube version: {{.error}}", out.V{"error": err})
		return
	}

	if vmDriverVersion.LT(minikubeVersion) {
		out.WarningT(
			"There's a new version for '{{.driver_executable}}'. Please consider upgrading. {{.documentation_url}}",
			out.V{"driver_executable": driverExecutable, "documentation_url": driverDocumentation},
		)
	}
}

// extractVMDriverVersion extracts the driver version.
// KVM and Hyperkit drivers support the 'version' command, that display the information as:
// version: vX.X.X
// commit: XXXX
// This method returns the version 'vX.X.X' or empty if the version isn't found.
func extractVMDriverVersion(s string) string {
	versionRegex := regexp.MustCompile(`version:(.*)`)
	matches := versionRegex.FindStringSubmatch(s)

	if len(matches) != 2 {
		return ""
	}

	v := strings.TrimSpace(matches[1])
	return strings.TrimPrefix(v, version.VersionPrefix)
}<|MERGE_RESOLUTION|>--- conflicted
+++ resolved
@@ -216,7 +216,6 @@
 func runStart(cmd *cobra.Command, args []string) {
 	out.T(out.Happy, "minikube {{.version}} on {{.os}} ({{.arch}})", out.V{"version": version.GetVersion(), "os": runtime.GOOS, "arch": runtime.GOARCH})
 
-<<<<<<< HEAD
 	// if --registry-mirror specified when run minikube start,
 	// take arg precedence over MINIKUBE_REGISTRY_MIRROR
 	// actually this is a hack, because viper 1.0.0 can assign env to variable if StringSliceVar
@@ -228,7 +227,6 @@
 		registryMirror = viper.GetStringSlice("registry_mirror")
 	}
 
-=======
 	vmDriver := viper.GetString(vmDriver)
 	if err := cmdcfg.IsValidDriver(runtime.GOOS, vmDriver); err != nil {
 		exit.WithCodeT(
@@ -237,7 +235,7 @@
 			out.V{"driver": vmDriver, "os": runtime.GOOS},
 		)
 	}
->>>>>>> b7a80783
+  
 	validateConfig()
 	validateUser()
 	validateDriverVersion(viper.GetString(vmDriver))
