--- conflicted
+++ resolved
@@ -209,10 +209,8 @@
         numFail=$(echo $STAT | jq '.NumberOfFail')
         echo "----------------${numFail} Failures----------------------------"
         echo $STAT | jq '.FailedTests' || true
-<<<<<<< HEAD
-        echo "--------------------------------------------"
-        numberOfFailures=$(echo $STAT | jq '.NumberOfFail')
-        if [ "$numberOfFailures" -gt 0 ];then echo "*** $numberOfFailures Failed ***";exit 2;fi
+        echo "-------------------------------------------------------"
+        if [ "$numFail" -gt 0 ];then echo "*** $numFail Failed ***";exit 2;fi
   docker_windows_NT:
     needs: [build_minikube]
     env:
@@ -263,16 +261,12 @@
     - name: The End Result
       run: |
         echo ${GOPOGH_RESULT}
-        echo "--------------------------------------------"
+        numFail=$(echo $STAT | jq '.NumberOfFail')
+        echo "----------------${numFail} Failures----------------------------"
         echo $STAT | jq '.FailedTests' || true
         echo "--------------------------------------------"
-        numberOfFailures=$(echo $STAT | jq '.NumberOfFail')
-        if [ "$numberOfFailures" -gt 0 ];then echo "*** $numberOfFailures Failed ***";exit 2;fi
-      shell: bash
-=======
-        echo "-------------------------------------------------------"
         if [ "$numFail" -gt 0 ];then echo "*** $numFail Failed ***";exit 2;fi
->>>>>>> 294d54e0
+      shell: bash
   none_ubuntu16_04:
     needs: [build_minikube]
     env:
@@ -497,7 +491,6 @@
       run: |
         mkdir -p all_reports
         cp -r docker_ubuntu_18_04 ./all_reports/
-<<<<<<< HEAD
     - name: download results docker_windows_NT
       uses: actions/download-artifact@v1
       with:
@@ -507,10 +500,7 @@
       run: |
         mkdir -p all_reports
         cp -r docker_windows_NT ./all_reports/
-    - name: download results none_ubuntu16_04
-=======
     - name: Download Results none_ubuntu16_04
->>>>>>> 294d54e0
       uses: actions/download-artifact@v1
       with:
         name: none_ubuntu16_04
